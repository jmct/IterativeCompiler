--- conflicted
+++ resolved
@@ -1,3 +1,4 @@
+Silly change
 {-This file will contain all the code necessary for the basic GMachine
  -
  - the functions defined here or called from {Language, Parser, Heap}.hs
@@ -239,16 +240,11 @@
                 | otherwise         = putStack (rearrange n (getHeap state) (a:as))
                                                (putCode c state)
 
-<<<<<<< HEAD
 --evalI is the code to execute when evaluating the Eval instruction. This is not
 --to be confused with the eval function, which is the evaluator (GMachine)
 --itself
 evalI :: GMState -> GMState
 evalI (code, (a:as), dump, _, _, _) 
-=======
-eval :: GMState -> GMState
-eval (code, (a:as), dump, _, _, _) 
->>>>>>> 64a62d4d
     = putCode [Unwind] (putStack [a] (putDump ((code, as):dump) state))
 
 rearrange :: Int -> GMHeap -> GMStack -> GMStack
@@ -261,7 +257,6 @@
 getArg (NAp a1 a2) = a2
 getArg _ = error "Error in call to getArg: not an application node."
 
-<<<<<<< HEAD
 
 addI :: GMState -> GMState
 addI state
@@ -273,8 +268,6 @@
             num2       = hLookup heap a2
             (a, heap') = hAlloc heap (NNum (num1 + num2))
 
-=======
->>>>>>> 64a62d4d
 --mapAccuml is a utility function that will be used frequently in the code to
 --come.
 mapAccuml :: (a -> b -> (a, c)) -> a -> [b] -> (a, [c])
